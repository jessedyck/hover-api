--- conflicted
+++ resolved
@@ -280,14 +280,8 @@
 			.then (data => {
 				this._log('Got response:');
 				this._log(data);
-<<<<<<< HEAD
 				_.unset(data, 'succeeded');
 				
-=======
-				
-				_.unset(data, 'succeeded');
-				
->>>>>>> 5da751e3
 				return Promise.resolve(_.toArray(data));
 			})
 			.catch ( err => {
