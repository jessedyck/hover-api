--- conflicted
+++ resolved
@@ -1,10 +1,6 @@
 {
   "name": "hover-api-promise",
-<<<<<<< HEAD
-  "version": "1.0.1",
-=======
   "version": "2.0.0",
->>>>>>> 5da751e3
   "description": "Hover DNS API Client using Promises",
   "main": "index.js",
   "repository": {
